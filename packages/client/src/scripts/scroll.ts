<<<<<<< HEAD
=======
type ScrollBehavior = 'auto' | 'smooth' | 'instant';

>>>>>>> a6fff860
export function getScrollContainer(el: HTMLElement | null): HTMLElement | null {
	if (el == null || el.tagName === 'HTML') return null;
	const overflow = window.getComputedStyle(el).getPropertyValue('overflow');
	if (
		// xとyを個別に指定している場合、`hidden scroll`みたいな値になる
		overflow.endsWith('scroll') ||
		overflow.endsWith('auto')
	) {
		return el;
	} else {
		return getScrollContainer(el.parentElement);
	}
}

export function getStickyTop(el: HTMLElement, container: HTMLElement | null = null, top: number = 0) {
	if (!el.parentElement) return top;
	const data = el.dataset.stickyContainerHeaderHeight;
	const newTop = data ? Number(data) + top : top;
	if (el === container) return newTop;
	return getStickyTop(el.parentElement, container, newTop);
}

export function getScrollPosition(el: HTMLElement | null): number {
	const container = getScrollContainer(el);
	return container == null ? window.scrollY : container.scrollTop;
}

export function onScrollTop(el: HTMLElement, cb: Function, tolerance: number = 1, once: boolean = false) {
	// とりあえず評価してみる
	if (isTopVisible(el)) {
		cb();
		if (once) return null;
	}

<<<<<<< HEAD
=======
export function isBottomVisible(el: HTMLElement, tolerance = 1, container = getScrollContainer(el)) {
	if (container) return el.scrollHeight <= container.clientHeight + Math.abs(container.scrollTop) + tolerance;
	return el.scrollHeight <= window.innerHeight + window.scrollY + tolerance;
}

export function onScrollTop(el: Element, cb) {
>>>>>>> a6fff860
	const container = getScrollContainer(el) || window;

	const onScroll = ev => {
		if (!document.body.contains(el)) return;
		if (isTopVisible(el, tolerance)) {
			cb();
			if (once) removeListener();
		}
	};

	function removeListener() { container.removeEventListener('scroll', onScroll) }
	container.addEventListener('scroll', onScroll, { passive: true });
	return removeListener;
}

export function onScrollBottom(el: HTMLElement, cb: Function, tolerance: number = 1, once: boolean = false) {
	const container = getScrollContainer(el);

	// とりあえず評価してみる
	if (isBottomVisible(el, tolerance, container)) {
		cb();
		if (once) return null;
	}

	const containerOrWindow = container || window;
	const onScroll = ev => {
		if (!document.body.contains(el)) return;
		if (isBottomVisible(el, 1, container)) {
			cb();
			if (once) removeListener();
		}
	};

	function removeListener() { containerOrWindow.removeEventListener('scroll', onScroll) }
	containerOrWindow.addEventListener('scroll', onScroll, { passive: true });
	return removeListener;
}

export function scroll(el: HTMLElement, options: ScrollToOptions | undefined) {
	const container = getScrollContainer(el);
	if (container == null) {
		window.scroll(options);
	} else {
		container.scroll(options);
	}
}

/**
 * Scroll to Top
 * @param el Scroll container element
 * @param options Scroll options
 */
export function scrollToTop(el: HTMLElement, options: { behavior?: ScrollBehavior; } = {}) {
	scroll(el, { top: 0, ...options });
}

/**
 * Scroll to Bottom
 * @param el Content element
 * @param options Scroll options
 * @param container Scroll container element
 */
export function scrollToBottom(
	el: HTMLElement,
	options: ScrollToOptions = {},
	container = getScrollContainer(el),
) {
	if (container) {
		container.scroll({ top: el.scrollHeight - container.clientHeight + getStickyTop(el, container) || 0, ...options });
	} else {
		window.scroll({
			top: (el.scrollHeight - window.innerHeight + getStickyTop(el, container) + (window.innerWidth <= 500 ? 96 : 0)) || 0,
			...options
		});
	}
}

export function isTopVisible(el: HTMLElement, tolerance: number = 1): boolean {
	const scrollTop = getScrollPosition(el);
	return scrollTop <= tolerance;
}

export function isBottomVisible(el: HTMLElement, tolerance = 1, container = getScrollContainer(el)) {
	if (container) return el.scrollHeight <= container.clientHeight + Math.abs(container.scrollTop) + tolerance;
	return el.scrollHeight <= window.innerHeight + window.scrollY + tolerance;
}

// https://ja.javascript.info/size-and-scroll-window#ref-932
export function getBodyScrollHeight() {
	return Math.max(
		document.body.scrollHeight, document.documentElement.scrollHeight,
		document.body.offsetHeight, document.documentElement.offsetHeight,
		document.body.clientHeight, document.documentElement.clientHeight
	);
}<|MERGE_RESOLUTION|>--- conflicted
+++ resolved
@@ -1,8 +1,5 @@
-<<<<<<< HEAD
-=======
 type ScrollBehavior = 'auto' | 'smooth' | 'instant';
 
->>>>>>> a6fff860
 export function getScrollContainer(el: HTMLElement | null): HTMLElement | null {
 	if (el == null || el.tagName === 'HTML') return null;
 	const overflow = window.getComputedStyle(el).getPropertyValue('overflow');
@@ -37,15 +34,6 @@
 		if (once) return null;
 	}
 
-<<<<<<< HEAD
-=======
-export function isBottomVisible(el: HTMLElement, tolerance = 1, container = getScrollContainer(el)) {
-	if (container) return el.scrollHeight <= container.clientHeight + Math.abs(container.scrollTop) + tolerance;
-	return el.scrollHeight <= window.innerHeight + window.scrollY + tolerance;
-}
-
-export function onScrollTop(el: Element, cb) {
->>>>>>> a6fff860
 	const container = getScrollContainer(el) || window;
 
 	const onScroll = ev => {
