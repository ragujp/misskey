<template>
<transition :name="$store.state.animation ? 'fade' : ''" mode="out-in">
	<MkLoading v-if="fetching"/>

	<MkError v-else-if="error" @retry="init()"/>

	<div v-else-if="empty" key="_empty_" class="empty">
		<slot name="empty">
			<div class="_fullinfo">
				<img src="https://xn--931a.moe/assets/info.jpg" class="_ghost"/>
				<div>{{ $ts.nothing }}</div>
			</div>
		</slot>
	</div>

	<div v-else ref="rootEl">
<<<<<<< HEAD
		<div v-if="pagination.reversed" v-show="more" key="_more_" class="cxiknjgy _gap">
			<MkButton v-if="!moreFetching" v-appear="(enableInfiniteScroll && !props.disableAutoLoad) ? fetchMore : null" class="button" :disabled="moreFetching" :style="{ cursor: moreFetching ? 'wait' : 'pointer' }" primary @click="fetchMore">
=======
		<div v-show="pagination.reversed && more" key="_more_" class="cxiknjgy _gap">
			<MkButton v-if="!moreFetching" class="button" :disabled="moreFetching" :style="{ cursor: moreFetching ? 'wait' : 'pointer' }" primary @click="fetchMoreAhead">
>>>>>>> 63a814c7
				{{ $ts.loadMore }}
			</MkButton>
			<MkLoading v-else class="loading"/>
		</div>
<<<<<<< HEAD
		<slot :items="items" :fetching="fetching || moreFetching"></slot>
		<div v-if="!pagination.reversed" v-show="more" key="_more_" class="cxiknjgy _gap">
			<MkButton v-if="!moreFetching" v-appear="(enableInfiniteScroll && !props.disableAutoLoad) ? fetchMore : null" class="button" :disabled="moreFetching" :style="{ cursor: moreFetching ? 'wait' : 'pointer' }" primary @click="fetchMore">
=======
		<slot :items="items"></slot>
		<div v-show="!pagination.reversed && more" key="_more_" class="cxiknjgy _gap">
			<MkButton v-if="!moreFetching" v-appear="($store.state.enableInfiniteScroll && !disableAutoLoad) ? fetchMore : null" class="button" :disabled="moreFetching" :style="{ cursor: moreFetching ? 'wait' : 'pointer' }" primary @click="fetchMore">
>>>>>>> 63a814c7
				{{ $ts.loadMore }}
			</MkButton>
			<MkLoading v-else class="loading"/>
		</div>
	</div>
</transition>
</template>

<script lang="ts">
import { computed, ComputedRef, isRef, nextTick, onActivated, onBeforeUnmount, onDeactivated, onMounted, ref, watch } from 'vue';
import * as misskey from 'misskey-js';
import * as os from '@/os';
import { onScrollTop, isTopVisible, getBodyScrollHeight, getScrollContainer, onScrollBottom, scrollToBottom, scroll, isBottomVisible } from '@/scripts/scroll';
import MkButton from '@/components/ui/button.vue';
import { defaultStore } from '@/store';
import { MisskeyEntity } from '@/types/date-separated-list';

const SECOND_FETCH_LIMIT = 30;
const TOLERANCE = 16;

export type Paging<E extends keyof misskey.Endpoints = keyof misskey.Endpoints> = {
	endpoint: E;
	limit: number;
	params?: misskey.Endpoints[E]['req'] | ComputedRef<misskey.Endpoints[E]['req']>;

	/**
	 * 検索APIのような、ページング不可なエンドポイントを利用する場合
	 * (そのようなAPIをこの関数で使うのは若干矛盾してるけど)
	 */
	noPaging?: boolean;

	/**
	 * items 配列の中身を逆順にする(新しい方が最後)
	 */
	reversed?: boolean;

	offsetMode?: boolean;

	pageEl?: HTMLElement;
};
</script>
<script lang="ts" setup>
const props = withDefaults(defineProps<{
	pagination: Paging;
	disableAutoLoad?: boolean;
	displayLimit?: number;
}>(), {
	displayLimit: 30,
});

const emit = defineEmits<{
	(ev: 'queue', count: number): void;
}>();

let rootEl = $ref<HTMLElement>();

// 遡り中かどうか
let backed = $ref(false);

let scrollRemove = $ref<(() => void) | null>(null);

const items = ref<MisskeyEntity[]>([]);
const queue = ref<MisskeyEntity[]>([]);
const offset = ref(0);
const fetching = ref(true);
const moreFetching = ref(false);
const more = ref(false);
const isBackTop = ref(false);
const empty = computed(() => items.value.length === 0);
const error = ref(false);
const {
	enableInfiniteScroll
} = defaultStore.reactiveState;

const contentEl = $computed(() => props.pagination.pageEl || rootEl);
const scrollableElement = $computed(() => getScrollContainer(contentEl));

// 先頭が表示されているかどうかを検出
// https://qiita.com/mkataigi/items/0154aefd2223ce23398e
const scrollObserver = $computed(() => new IntersectionObserver(entries => {
	backed = entries[0].isIntersecting;
}, {
	root: scrollableElement,
	rootMargin: props.pagination.reversed ? "-100% 0px 100% 0px" : "100% 0px -100% 0px",
	threshold: 0.01,
}));

watch($$(rootEl), () => {
	scrollObserver.disconnect();
	nextTick(() => {
		if (rootEl) scrollObserver.observe(rootEl);
	});
});

watch([$$(backed), $$(contentEl)], () => {
	if (!backed) {
		if (!contentEl) return;

		scrollRemove = (props.pagination.reversed ? onScrollBottom : onScrollTop)(contentEl, executeQueue, TOLERANCE);
	} else {
		if (scrollRemove) scrollRemove();
		scrollRemove = null;
	}
});

if (props.pagination.params && isRef(props.pagination.params)) {
	watch(props.pagination.params, init, { deep: true });
}

watch(queue, (a, b) => {
	if (a.length === 0 && b.length === 0) return;
	emit('queue', queue.value.length);
}, { deep: true });

async function init(): Promise<void> {
	queue.value = [];
	fetching.value = true;
	const params = props.pagination.params ? isRef(props.pagination.params) ? props.pagination.params.value : props.pagination.params : {};
	await os.api(props.pagination.endpoint, {
		...params,
		limit: props.pagination.noPaging ? (props.pagination.limit || 10) : (props.pagination.limit || 10) + 1,
	}).then(res => {
		for (let i = 0; i < res.length; i++) {
			const item = res[i];
			if (i === 3) item._shouldInsertAd_ = true;
		}
		if (!props.pagination.noPaging && (res.length > (props.pagination.limit || 10))) {
			res.pop();
			if (props.pagination.reversed) moreFetching.value = true;
			items.value = res;
			more.value = true;
		} else {
			items.value = res;
			more.value = false;
		}
		offset.value = res.length;
		error.value = false;
		fetching.value = false;
<<<<<<< HEAD
	}, ev => {
=======
	}, err => {
>>>>>>> 63a814c7
		error.value = true;
		fetching.value = false;
	});
};

const reload = (): Promise<void> => {
	items.value = [];
	return init();
};

const fetchMore = async (): Promise<void> => {
	if (!more.value || fetching.value || moreFetching.value || items.value.length === 0) return;
	moreFetching.value = true;
	const params = props.pagination.params ? isRef(props.pagination.params) ? props.pagination.params.value : props.pagination.params : {};
	await os.api(props.pagination.endpoint, {
		...params,
		limit: SECOND_FETCH_LIMIT + 1,
		...(props.pagination.offsetMode ? {
			offset: offset.value,
		} : {
			untilId: items.value[items.value.length - 1].id,
		}),
	}).then(res => {
		for (let i = 0; i < res.length; i++) {
			const item = res[i];
			if (i === 10) item._shouldInsertAd_ = true;
		}

		const reverseConcat = _res => {
			const oldHeight = scrollableElement ? scrollableElement.scrollHeight : getBodyScrollHeight();
			const oldScroll = scrollableElement ? scrollableElement.scrollTop : window.scrollY;

			items.value = items.value.concat(_res);

			return nextTick(() => {
				if (scrollableElement) {
					scroll(scrollableElement, { top: oldScroll + (scrollableElement.scrollHeight - oldHeight), behavior: 'instant' });
				} else {
					window.scroll({ top: oldScroll + (getBodyScrollHeight() - oldHeight), behavior: 'instant' });
				}

				return nextTick();
			});
		};

		if (res.length > SECOND_FETCH_LIMIT) {
			res.pop();

			if (props.pagination.reversed) {
				reverseConcat(res).then(() => {
					more.value = true;
					moreFetching.value = false;
				});
			} else {
				items.value = items.value.concat(res);
				more.value = true;
				moreFetching.value = false;
			}
		} else {
			if (props.pagination.reversed) {
				reverseConcat(res).then(() => {
					more.value = false;
					moreFetching.value = false;
				});
			} else {
				items.value = items.value.concat(res);
				more.value = false;
				moreFetching.value = false;
			}
		}
		offset.value += res.length;
<<<<<<< HEAD
	}, ev => {
=======
		moreFetching.value = false;
	}, err => {
>>>>>>> 63a814c7
		moreFetching.value = false;
	});
};

const fetchMoreAhead = async (): Promise<void> => {
	if (!more.value || fetching.value || moreFetching.value || items.value.length === 0) return;
	moreFetching.value = true;
	const params = props.pagination.params ? isRef(props.pagination.params) ? props.pagination.params.value : props.pagination.params : {};
	await os.api(props.pagination.endpoint, {
		...params,
		limit: SECOND_FETCH_LIMIT + 1,
		...(props.pagination.offsetMode ? {
			offset: offset.value,
		} : {
			sinceId: items.value[items.value.length - 1].id,
		}),
	}).then(res => {
		if (res.length > SECOND_FETCH_LIMIT) {
			res.pop();
			items.value = items.value.concat(res);
			more.value = true;
		} else {
			items.value = items.value.concat(res) ;
			more.value = false;
		}
		offset.value += res.length;
		moreFetching.value = false;
<<<<<<< HEAD
	}, ev => {
=======
	}, err => {
>>>>>>> 63a814c7
		moreFetching.value = false;
	});
};

const prepend = (item: MisskeyEntity): void => {
	// 初回表示時はunshiftだけでOK
	if (!rootEl) {
		items.value.unshift(item);
		return;
	}

	const isTop = isBackTop.value || (props.pagination.reversed ? isBottomVisible : isTopVisible)(contentEl, TOLERANCE);

	if (isTop) unshiftItems([item]);
	else prependQueue(item);
};

function unshiftItems(newItems: MisskeyEntity[]) {
	const length = newItems.length + items.value.length;
	items.value = [ ...newItems, ...items.value ].slice(0, props.displayLimit);

	if (length >= props.displayLimit) more.value = true;
}

function executeQueue() {
	if (queue.value.length === 0) return;
	unshiftItems(queue.value);
	queue.value = [];
}

function prependQueue(newItem: MisskeyEntity) {
	queue.value.unshift(newItem);
	if (queue.value.length >= props.displayLimit) {
		queue.value.pop();
	}
}

const appendItem = (item: MisskeyEntity): void => {
	items.value.push(item);
};

<<<<<<< HEAD
const updateItem = (id: MisskeyEntity['id'], replacer: (old: MisskeyEntity) => MisskeyEntity): void => {
=======
const removeItem = (finder: (item: Item) => boolean) => {
	const i = items.value.findIndex(finder);
	items.value.splice(i, 1);
};

const updateItem = (id: Item['id'], replacer: (old: Item) => Item): void => {
>>>>>>> 63a814c7
	const i = items.value.findIndex(item => item.id === id);
	items.value[i] = replacer(items.value[i]);
};

const inited = init();

onActivated(() => {
	isBackTop.value = false;
});

onDeactivated(() => {
	isBackTop.value = props.pagination.reversed ? window.scrollY >= (rootEl ? rootEl?.scrollHeight - window.innerHeight : 0) : window.scrollY === 0;
});

function toBottom() {
	scrollToBottom(contentEl);
}

onMounted(() => {
	inited.then(() => {
		if (props.pagination.reversed) {
			nextTick(() => {
				setTimeout(toBottom, 800);

				// scrollToBottomでmoreFetchingボタンが画面外まで出るまで
				// more = trueを遅らせる
				setTimeout(() => {
					moreFetching.value = false;
				}, 2000);
			});
		}
	});
});

onBeforeUnmount(() => {
	scrollObserver.disconnect();
});

defineExpose({
	items,
	queue,
	backed,
	more,
	inited,
	reload,
	prepend,
<<<<<<< HEAD
	append: appendItem,
=======
	append,
	removeItem,
>>>>>>> 63a814c7
	updateItem,
});
</script>

<style lang="scss" scoped>
.fade-enter-active,
.fade-leave-active {
	transition: opacity 0.125s ease;
}
.fade-enter-from,
.fade-leave-to {
	opacity: 0;
}

.cxiknjgy {
	> .button {
		margin-left: auto;
		margin-right: auto;
	}
}
</style><|MERGE_RESOLUTION|>--- conflicted
+++ resolved
@@ -14,26 +14,15 @@
 	</div>
 
 	<div v-else ref="rootEl">
-<<<<<<< HEAD
 		<div v-if="pagination.reversed" v-show="more" key="_more_" class="cxiknjgy _gap">
 			<MkButton v-if="!moreFetching" v-appear="(enableInfiniteScroll && !props.disableAutoLoad) ? fetchMore : null" class="button" :disabled="moreFetching" :style="{ cursor: moreFetching ? 'wait' : 'pointer' }" primary @click="fetchMore">
-=======
-		<div v-show="pagination.reversed && more" key="_more_" class="cxiknjgy _gap">
-			<MkButton v-if="!moreFetching" class="button" :disabled="moreFetching" :style="{ cursor: moreFetching ? 'wait' : 'pointer' }" primary @click="fetchMoreAhead">
->>>>>>> 63a814c7
 				{{ $ts.loadMore }}
 			</MkButton>
 			<MkLoading v-else class="loading"/>
 		</div>
-<<<<<<< HEAD
 		<slot :items="items" :fetching="fetching || moreFetching"></slot>
 		<div v-if="!pagination.reversed" v-show="more" key="_more_" class="cxiknjgy _gap">
 			<MkButton v-if="!moreFetching" v-appear="(enableInfiniteScroll && !props.disableAutoLoad) ? fetchMore : null" class="button" :disabled="moreFetching" :style="{ cursor: moreFetching ? 'wait' : 'pointer' }" primary @click="fetchMore">
-=======
-		<slot :items="items"></slot>
-		<div v-show="!pagination.reversed && more" key="_more_" class="cxiknjgy _gap">
-			<MkButton v-if="!moreFetching" v-appear="($store.state.enableInfiniteScroll && !disableAutoLoad) ? fetchMore : null" class="button" :disabled="moreFetching" :style="{ cursor: moreFetching ? 'wait' : 'pointer' }" primary @click="fetchMore">
->>>>>>> 63a814c7
 				{{ $ts.loadMore }}
 			</MkButton>
 			<MkLoading v-else class="loading"/>
@@ -172,11 +161,7 @@
 		offset.value = res.length;
 		error.value = false;
 		fetching.value = false;
-<<<<<<< HEAD
-	}, ev => {
-=======
 	}, err => {
->>>>>>> 63a814c7
 		error.value = true;
 		fetching.value = false;
 	});
@@ -248,12 +233,7 @@
 			}
 		}
 		offset.value += res.length;
-<<<<<<< HEAD
-	}, ev => {
-=======
-		moreFetching.value = false;
 	}, err => {
->>>>>>> 63a814c7
 		moreFetching.value = false;
 	});
 };
@@ -281,11 +261,7 @@
 		}
 		offset.value += res.length;
 		moreFetching.value = false;
-<<<<<<< HEAD
-	}, ev => {
-=======
 	}, err => {
->>>>>>> 63a814c7
 		moreFetching.value = false;
 	});
 };
@@ -327,16 +303,12 @@
 	items.value.push(item);
 };
 
-<<<<<<< HEAD
-const updateItem = (id: MisskeyEntity['id'], replacer: (old: MisskeyEntity) => MisskeyEntity): void => {
-=======
-const removeItem = (finder: (item: Item) => boolean) => {
+const removeItem = (finder: (item: MisskeyEntity) => boolean) => {
 	const i = items.value.findIndex(finder);
 	items.value.splice(i, 1);
 };
 
-const updateItem = (id: Item['id'], replacer: (old: Item) => Item): void => {
->>>>>>> 63a814c7
+const updateItem = (id: MisskeyEntity['id'], replacer: (old: MisskeyEntity) => MisskeyEntity): void => {
 	const i = items.value.findIndex(item => item.id === id);
 	items.value[i] = replacer(items.value[i]);
 };
@@ -383,12 +355,8 @@
 	inited,
 	reload,
 	prepend,
-<<<<<<< HEAD
 	append: appendItem,
-=======
-	append,
 	removeItem,
->>>>>>> 63a814c7
 	updateItem,
 });
 </script>
