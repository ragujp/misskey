--- conflicted
+++ resolved
@@ -14,29 +14,16 @@
 	</div>
 
 	<div v-else ref="rootEl">
-<<<<<<< HEAD
 		<div v-if="pagination.reversed" v-show="more" key="_more_" class="cxiknjgy _gap">
 			<MkButton v-if="!moreFetching" v-appear="(enableInfiniteScroll && !props.disableAutoLoad) ? fetchMore : null" class="button" :disabled="moreFetching" :style="{ cursor: moreFetching ? 'wait' : 'pointer' }" primary @click="fetchMore">
-				{{ $ts.loadMore }}
+				{{ i18n.loadMore }}
 			</MkButton>
 			<MkLoading v-else class="loading"/>
 		</div>
 		<slot :items="items" :fetching="fetching || moreFetching"></slot>
 		<div v-if="!pagination.reversed" v-show="more" key="_more_" class="cxiknjgy _gap">
 			<MkButton v-if="!moreFetching" v-appear="(enableInfiniteScroll && !props.disableAutoLoad) ? fetchMore : null" class="button" :disabled="moreFetching" :style="{ cursor: moreFetching ? 'wait' : 'pointer' }" primary @click="fetchMore">
-				{{ $ts.loadMore }}
-=======
-		<div v-show="pagination.reversed && more" key="_more_" class="cxiknjgy _gap">
-			<MkButton v-if="!moreFetching" class="button" :disabled="moreFetching" :style="{ cursor: moreFetching ? 'wait' : 'pointer' }" primary @click="fetchMoreAhead">
-				{{ i18n.ts.loadMore }}
-			</MkButton>
-			<MkLoading v-else class="loading"/>
-		</div>
-		<slot :items="items"></slot>
-		<div v-show="!pagination.reversed && more" key="_more_" class="cxiknjgy _gap">
-			<MkButton v-if="!moreFetching" v-appear="($store.state.enableInfiniteScroll && !disableAutoLoad) ? fetchMore : null" class="button" :disabled="moreFetching" :style="{ cursor: moreFetching ? 'wait' : 'pointer' }" primary @click="fetchMore">
-				{{ i18n.ts.loadMore }}
->>>>>>> 756eeb51
+				{{ i18n.loadMore }}
 			</MkButton>
 			<MkLoading v-else class="loading"/>
 		</div>
@@ -50,12 +37,9 @@
 import * as os from '@/os';
 import { onScrollTop, isTopVisible, getBodyScrollHeight, getScrollContainer, onScrollBottom, scrollToBottom, scroll, isBottomVisible } from '@/scripts/scroll';
 import MkButton from '@/components/ui/button.vue';
-<<<<<<< HEAD
 import { defaultStore } from '@/store';
 import { MisskeyEntity } from '@/types/date-separated-list';
-=======
 import { i18n } from '@/i18n';
->>>>>>> 756eeb51
 
 const SECOND_FETCH_LIMIT = 30;
 const TOLERANCE = 16;
@@ -293,47 +277,12 @@
 	});
 };
 
-<<<<<<< HEAD
 const prepend = (item: MisskeyEntity): void => {
 	// 初回表示時はunshiftだけでOK
 	if (!rootEl) {
 		items.value.unshift(item);
 		return;
 	}
-=======
-const prepend = (item: Item): void => {
-	if (props.pagination.reversed) {
-		if (rootEl.value) {
-			const container = getScrollContainer(rootEl.value);
-			if (container == null) {
-				// TODO?
-			} else {
-				const pos = getScrollPosition(rootEl.value);
-				const viewHeight = container.clientHeight;
-				const height = container.scrollHeight;
-				const isBottom = (pos + viewHeight > height - 32);
-				if (isBottom) {
-					// オーバーフローしたら古いアイテムは捨てる
-					if (items.value.length >= props.displayLimit) {
-						// このやり方だとVue 3.2以降アニメーションが動かなくなる
-						//items.value = items.value.slice(-props.displayLimit);
-						while (items.value.length >= props.displayLimit) {
-							items.value.shift();
-						}
-						more.value = true;
-					}
-				}
-			}
-		}
-		items.value.push(item);
-		// TODO
-	} else {
-		// 初回表示時はunshiftだけでOK
-		if (!rootEl.value) {
-			items.value.unshift(item);
-			return;
-		}
->>>>>>> 756eeb51
 
 	const isTop = isBackTop.value || (props.pagination.reversed ? isBottomVisible : isTopVisible)(contentEl, TOLERANCE);
 
