--- conflicted
+++ resolved
@@ -35,13 +35,10 @@
 import * as os from '@/os';
 import { stream } from '@/stream';
 import { throttle } from 'throttle-debounce';
-<<<<<<< HEAD
 import { defaultStore } from '@/store';
 import { i18n } from '@/i18n';
 import { Autocomplete } from '@/scripts/autocomplete';
-=======
 import { uploadFile } from '@/scripts/upload';
->>>>>>> a29ff7b1
 
 const props = defineProps<{
 	user?: Misskey.entities.UserDetailed | null;
@@ -132,50 +129,9 @@
 	}
 }
 
-<<<<<<< HEAD
 function onCompositionUpdate() {
 	typing();
 }
-=======
-		upload(file: File, name?: string) {
-			uploadFile(file, this.$store.state.uploadFolder, name).then(res => {
-				this.file = res;
-			});
-		},
-
-		send() {
-			this.sending = true;
-			os.api('messaging/messages/create', {
-				userId: this.user ? this.user.id : undefined,
-				groupId: this.group ? this.group.id : undefined,
-				text: this.text ? this.text : undefined,
-				fileId: this.file ? this.file.id : undefined
-			}).then(message => {
-				this.clear();
-			}).catch(err => {
-				console.error(err);
-			}).then(() => {
-				this.sending = false;
-			});
-		},
-
-		clear() {
-			this.text = '';
-			this.file = null;
-			this.deleteDraft();
-		},
-
-		saveDraft() {
-			const data = JSON.parse(localStorage.getItem('message_drafts') || '{}');
-
-			data[this.draftKey] = {
-				updatedAt: new Date(),
-				data: {
-					text: this.text,
-					file: this.file
-				}
-			}
->>>>>>> a29ff7b1
 
 function chooseFile(e: MouseEvent) {
 	selectFile(e.currentTarget ?? e.target, i18n.ts.selectFile).then(selectedFile => {
@@ -188,7 +144,7 @@
 }
 
 function upload(fileToUpload: File, name?: string) {
-	os.upload(fileToUpload, defaultStore.state.uploadFolder, name).then(res => {
+	uploadFile(fileToUpload, defaultStore.state.uploadFolder, name).then(res => {
 		file = res;
 	});
 }
