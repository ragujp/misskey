<template>
<div
	ref="rootEl"
	class="_section"
	@dragover.prevent.stop="onDragover"
	@drop.prevent.stop="onDrop"
>
	<div class="_content mk-messaging-room">
		<div class="body">
			<MkPagination v-if="pagination" ref="pagingComponent" :key="userAcct || groupId" :pagination="pagination">
				<template #empty>
					<div class="_fullinfo">
						<img src="https://xn--931a.moe/assets/info.jpg" class="_ghost"/>
						<div>{{ i18n.ts.noMessagesYet }}</div>
					</div>
				</template>

				<template #default="{ items: messages, fetching: pFetching }">
					<XList
						v-if="messages.length > 0"
						v-slot="{ item: message }"
						:class="{ messages: true, 'deny-move-transition': pFetching }"
						:items="messages"
						direction="up"
						reversed
					>
						<XMessage :key="message.id" :message="message" :is-group="group != null"/>
					</XList>
				</template>
			</MkPagination>
		</div>
		<footer>
			<div v-if="typers.length > 0" class="typers">
				<I18n :src="i18n.ts.typingUsers" text-tag="span" class="users">
					<template #users>
						<b v-for="typer in typers" :key="typer.id" class="user">{{ typer.username }}</b>
					</template>
				</I18n>
				<MkEllipsis/>
			</div>
			<transition :name="animation ? 'fade' : ''">
				<div v-show="showIndicator" class="new-message">
					<button class="_buttonPrimary" @click="onIndicatorClick"><i class="fas fa-fw fa-arrow-circle-down"></i>{{ i18n.ts.newMessageExists }}</button>
				</div>
			</transition>
			<XForm v-if="!fetching" ref="formEl" :user="user" :group="group" class="form"/>
		</footer>
	</div>
</div>
</template>

<script lang="ts" setup>
import { computed, watch, onMounted, nextTick, onBeforeUnmount } from 'vue';
import * as Misskey from 'misskey-js';
import * as Acct from 'misskey-js/built/acct';
import XMessage from './messaging-room.message.vue';
import XForm from './messaging-room.form.vue';
import XList from '@/components/date-separated-list.vue';
import MkPagination, { Paging } from '@/components/ui/pagination.vue';
import { isBottomVisible, onScrollBottom, scrollToBottom } from '@/scripts/scroll';
import * as os from '@/os';
import { stream } from '@/stream';
import * as sound from '@/scripts/sound';
<<<<<<< HEAD
import * as symbols from '@/symbols';
import { i18n } from '@/i18n';
import { $i } from '@/account';
import { defaultStore } from '@/store';
=======
import { i18n } from '@/i18n';
import { $i } from '@/account';
import { defaultStore } from '@/store';
import { definePageMetadata } from '@/scripts/page-metadata';
>>>>>>> a6fff860

const props = defineProps<{
	userAcct?: string;
	groupId?: string;
}>();

let rootEl = $ref<HTMLDivElement>();
let formEl = $ref<InstanceType<typeof XForm>>();
let pagingComponent = $ref<InstanceType<typeof MkPagination>>();

let fetching = $ref(true);
let user: Misskey.entities.UserDetailed | null = $ref(null);
let group: Misskey.entities.UserGroup | null = $ref(null);
let typers: Misskey.entities.User[] = $ref([]);
let connection: Misskey.ChannelConnection<Misskey.Channels['messaging']> | null = $ref(null);
let showIndicator = $ref(false);
const {
	animation,
} = defaultStore.reactiveState;

let pagination: Paging | null = $ref(null);

watch([() => props.userAcct, () => props.groupId], () => {
	if (connection) connection.dispose();
	fetch();
});

async function fetch() {
	fetching = true;

	if (props.userAcct) {
		const acct = Acct.parse(props.userAcct);
		user = await os.api('users/show', { username: acct.username, host: acct.host || undefined });
		group = null;
		
		pagination = {
			endpoint: 'messaging/messages',
			limit: 20,
			params: {
				userId: user.id,
			},
			reversed: true,
			pageEl: $$(rootEl).value,
		};
		connection = stream.useChannel('messaging', {
			otherparty: user.id,
		});
	} else {
		user = null;
		group = await os.api('users/groups/show', { groupId: props.groupId });

		pagination = {
			endpoint: 'messaging/messages',
			limit: 20,
			params: {
				groupId: group?.id,
			},
			reversed: true,
			pageEl: $$(rootEl).value,
		};
		connection = stream.useChannel('messaging', {
			group: group?.id,
		});
	}

	connection.on('message', onMessage);
	connection.on('read', onRead);
	connection.on('deleted', onDeleted);
	connection.on('typers', _typers => {
		typers = _typers.filter(u => u.id !== $i?.id);
	});

	document.addEventListener('visibilitychange', onVisibilitychange);

	nextTick(() => {
<<<<<<< HEAD
		pagingComponent.inited.then(() => {
			thisScrollToBottom();
		});
=======
		thisScrollToBottom();
>>>>>>> a6fff860
		window.setTimeout(() => {
			fetching = false;
		}, 300);
	});
}

function onDragover(ev: DragEvent) {
	if (!ev.dataTransfer) return;

	const isFile = ev.dataTransfer.items[0].kind === 'file';
	const isDriveFile = ev.dataTransfer.types[0] === _DATA_TRANSFER_DRIVE_FILE_;

	if (isFile || isDriveFile) {
		ev.dataTransfer.dropEffect = ev.dataTransfer.effectAllowed === 'all' ? 'copy' : 'move';
	} else {
		ev.dataTransfer.dropEffect = 'none';
	}
}

function onDrop(ev: DragEvent): void {
	if (!ev.dataTransfer) return;

	// ファイルだったら
	if (ev.dataTransfer.files.length === 1) {
		formEl.upload(ev.dataTransfer.files[0]);
		return;
	} else if (ev.dataTransfer.files.length > 1) {
		os.alert({
			type: 'error',
			text: i18n.ts.onlyOneFileCanBeAttached,
		});
		return;
	}

	//#region ドライブのファイル
	const driveFile = ev.dataTransfer.getData(_DATA_TRANSFER_DRIVE_FILE_);
	if (driveFile != null && driveFile !== '') {
		const file = JSON.parse(driveFile);
		formEl.file = file;
	}
	//#endregion
}

function onMessage(message) {
	sound.play('chat');

	const _isBottom = isBottomVisible(rootEl, 64);

	pagingComponent.prepend(message);
	if (message.userId !== $i?.id && !document.hidden) {
		connection?.send('read', {
			id: message.id,
		});
	}

	if (_isBottom) {
		// Scroll to bottom
		nextTick(() => {
			thisScrollToBottom();
		});
	} else if (message.userId !== $i?.id) {
		// Notify
		notifyNewMessage();
	}
}

function onRead(x) {
	if (user) {
		if (!Array.isArray(x)) x = [x];
		for (const id of x) {
			if (pagingComponent.items.some(y => y.id === id)) {
				const exist = pagingComponent.items.map(y => y.id).indexOf(id);
				pagingComponent.items[exist] = {
					...pagingComponent.items[exist],
					isRead: true,
				};
			}
		}
	} else if (group) {
		for (const id of x.ids) {
			if (pagingComponent.items.some(y => y.id === id)) {
				const exist = pagingComponent.items.map(y => y.id).indexOf(id);
				pagingComponent.items[exist] = {
					...pagingComponent.items[exist],
					reads: [...pagingComponent.items[exist].reads, x.userId],
				};
			}
		}
	}
}

function onDeleted(id) {
	const msg = pagingComponent.items.find(m => m.id === id);
	if (msg) {
		pagingComponent.items = pagingComponent.items.filter(m => m.id !== msg.id);
	}
}

function thisScrollToBottom() {
	scrollToBottom($$(rootEl).value, { behavior: 'smooth' });
}

function onIndicatorClick() {
	showIndicator = false;
	thisScrollToBottom();
}

let scrollRemove: (() => void) | null = $ref(null);

function notifyNewMessage() {
	showIndicator = true;

	scrollRemove = onScrollBottom(rootEl, () => {
		showIndicator = false;
		scrollRemove = null;
	});
}

function onVisibilitychange() {
	if (document.hidden) return;
	for (const message of pagingComponent.items) {
		if (message.userId !== $i?.id && !message.isRead) {
			connection?.send('read', {
				id: message.id,
			});
		}
	}
}

onMounted(() => {
	fetch();
});

onBeforeUnmount(() => {
	connection?.dispose();
	document.removeEventListener('visibilitychange', onVisibilitychange);
	if (scrollRemove) scrollRemove();
});

<<<<<<< HEAD
defineExpose({
	[symbols.PAGE_INFO]: computed(() => !fetching ? user ? {
		userName: user,
		avatar: user,
	} : {
		title: group?.name,
		icon: 'fas fa-users',
	} : null),
});
=======
definePageMetadata(computed(() => !fetching ? user ? {
	userName: user,
	avatar: user,
} : {
	title: group?.name,
	icon: 'fas fa-users',
} : null));
>>>>>>> a6fff860
</script>

<style lang="scss" scoped>
.mk-messaging-room {
	position: relative;

	> .body {
		.more {
			display: block;
			margin: 16px auto;
			padding: 0 12px;
			line-height: 24px;
			color: #fff;
			background: rgba(#000, 0.3);
			border-radius: 12px;

			&:hover {
				background: rgba(#000, 0.4);
			}

			&:active {
				background: rgba(#000, 0.5);
			}

			&.fetching {
				cursor: wait;
			}

			> i {
				margin-right: 4px;
			}
		}

		.messages {
			padding: 8px 0;

			> ::v-deep(*) {
				margin-bottom: 16px;
			}
		}
	}

	> footer {
		width: 100%;
		position: sticky;
		z-index: 2;
		bottom: 0;
		padding-top: 8px;

		@media (max-width: 500px) {
			bottom: calc(env(safe-area-inset-bottom, 0px) + 92px);
		}

		> .new-message {
			width: 100%;
			padding-bottom: 8px;
			text-align: center;

			> button {
				display: inline-block;
				margin: 0;
				padding: 0 12px;
				line-height: 32px;
				font-size: 12px;
				border-radius: 16px;

				> i {
					display: inline-block;
					margin-right: 8px;
				}
			}
		}

		> .typers {
			position: absolute;
			bottom: 100%;
			padding: 0 8px 0 8px;
			font-size: 0.9em;
			color: var(--fgTransparentWeak);

			> .users {
				> .user + .user:before {
					content: ", ";
					font-weight: normal;
				}

				> .user:last-of-type:after {
					content: " ";
				}
			}
		}

		> .form {
			max-height: 12em;
			overflow-y: scroll;
			border-top: solid 0.5px var(--divider);
		}
	}
}

.fade-enter-active, .fade-leave-active {
	transition: opacity 0.1s;
}

.fade-enter-from, .fade-leave-to {
	transition: opacity 0.5s;
	opacity: 0;
}
</style><|MERGE_RESOLUTION|>--- conflicted
+++ resolved
@@ -61,17 +61,10 @@
 import * as os from '@/os';
 import { stream } from '@/stream';
 import * as sound from '@/scripts/sound';
-<<<<<<< HEAD
-import * as symbols from '@/symbols';
-import { i18n } from '@/i18n';
-import { $i } from '@/account';
-import { defaultStore } from '@/store';
-=======
 import { i18n } from '@/i18n';
 import { $i } from '@/account';
 import { defaultStore } from '@/store';
 import { definePageMetadata } from '@/scripts/page-metadata';
->>>>>>> a6fff860
 
 const props = defineProps<{
 	userAcct?: string;
@@ -147,13 +140,9 @@
 	document.addEventListener('visibilitychange', onVisibilitychange);
 
 	nextTick(() => {
-<<<<<<< HEAD
 		pagingComponent.inited.then(() => {
 			thisScrollToBottom();
 		});
-=======
-		thisScrollToBottom();
->>>>>>> a6fff860
 		window.setTimeout(() => {
 			fetching = false;
 		}, 300);
@@ -293,17 +282,6 @@
 	if (scrollRemove) scrollRemove();
 });
 
-<<<<<<< HEAD
-defineExpose({
-	[symbols.PAGE_INFO]: computed(() => !fetching ? user ? {
-		userName: user,
-		avatar: user,
-	} : {
-		title: group?.name,
-		icon: 'fas fa-users',
-	} : null),
-});
-=======
 definePageMetadata(computed(() => !fetching ? user ? {
 	userName: user,
 	avatar: user,
@@ -311,7 +289,6 @@
 	title: group?.name,
 	icon: 'fas fa-users',
 } : null));
->>>>>>> a6fff860
 </script>
 
 <style lang="scss" scoped>
