<template>
<div
	ref="rootEl"
	class="_section"
	@dragover.prevent.stop="onDragover"
	@drop.prevent.stop="onDrop"
	ref="rootEl"
>
	<div class="_content mk-messaging-room">
		<div class="body">
<<<<<<< HEAD
			<MkPagination ref="pagingComponent" :key="userAcct || groupId" v-if="pagination" :pagination="pagination">
=======
			<MkPagination v-if="pagination" ref="pagingComponent" :key="userAcct || groupId" :pagination="pagination">
>>>>>>> 1756d740
				<template #empty>
					<div class="_fullinfo">
						<img src="https://xn--931a.moe/assets/info.jpg" class="_ghost"/>
						<div>{{ i18n.ts.noMessagesYet }}</div>
					</div>
				</template>

<<<<<<< HEAD
				<template #default="{ items: messages, fetching }">
					<XList
						v-if="messages.length > 0"
						v-slot="{ item: message }"
						:class="{ messages: true, 'deny-move-transition': fetching }"
=======
				<template #default="{ items: messages, fetching: pFetching }">
					<XList
						v-if="messages.length > 0"
						v-slot="{ item: message }"
						:class="{ messages: true, 'deny-move-transition': pFetching }"
>>>>>>> 1756d740
						:items="messages"
						direction="up"
						reversed
					>
						<XMessage :key="message.id" :message="message" :is-group="group != null"/>
					</XList>
				</template>
			</MkPagination>
		</div>
		<footer>
			<div v-if="typers.length > 0" class="typers">
				<I18n :src="i18n.ts.typingUsers" text-tag="span" class="users">
					<template #users>
						<b v-for="typer in typers" :key="typer.id" class="user">{{ typer.username }}</b>
					</template>
				</I18n>
				<MkEllipsis/>
			</div>
			<transition :name="animation ? 'fade' : ''">
<<<<<<< HEAD
				<div class="new-message" v-show="showIndicator">
=======
				<div v-show="showIndicator" class="new-message">
>>>>>>> 1756d740
					<button class="_buttonPrimary" @click="onIndicatorClick"><i class="fas fa-fw fa-arrow-circle-down"></i>{{ i18n.ts.newMessageExists }}</button>
				</div>
			</transition>
			<XForm v-if="!fetching" ref="formEl" :user="user" :group="group" class="form"/>
		</footer>
	</div>
</div>
</template>

<script lang="ts" setup>
import { computed, watch, onMounted, nextTick, onBeforeUnmount } from 'vue';
import * as Misskey from 'misskey-js';
import * as Acct from 'misskey-js/built/acct';
import XList from '@/components/date-separated-list.vue';
import MkPagination, { Paging } from '@/components/ui/pagination.vue';
import XMessage from './messaging-room.message.vue';
import XForm from './messaging-room.form.vue';
import { isBottomVisible, onScrollBottom, scrollToBottom } from '@/scripts/scroll';
import * as os from '@/os';
import { stream } from '@/stream';
import * as sound from '@/scripts/sound';
import * as symbols from '@/symbols';
import { i18n } from '@/i18n';
import { $i } from '@/account';
import { defaultStore } from '@/store';

const props = defineProps<{
	userAcct?: string;
	groupId?: string;
}>();

let rootEl = $ref<HTMLDivElement>();
let formEl = $ref<InstanceType<typeof XForm>>();
let pagingComponent = $ref<InstanceType<typeof MkPagination>>();

let fetching = $ref(true);
let user: Misskey.entities.UserDetailed | null = $ref(null);
let group: Misskey.entities.UserGroup | null = $ref(null);
let typers: Misskey.entities.User[] = $ref([]);
let connection: Misskey.ChannelConnection<Misskey.Channels['messaging']> | null = $ref(null);
let showIndicator = $ref(false);
const {
	animation
} = defaultStore.reactiveState;

let pagination: Paging | null = $ref(null);

watch([() => props.userAcct, () => props.groupId], () => {
	if (connection) connection.dispose();
	fetch();
});

async function fetch() {
	fetching = true;

	if (props.userAcct) {
		const acct = Acct.parse(props.userAcct);
		user = await os.api('users/show', { username: acct.username, host: acct.host || undefined });
		group = null;
		
		pagination = {
			endpoint: 'messaging/messages',
			limit: 20,
			params: {
				userId: user.id,
			},
			reversed: true,
			pageEl: $$(rootEl).value,
		};
		connection = stream.useChannel('messaging', {
			otherparty: user.id,
		});
	} else {
		user = null;
		group = await os.api('users/groups/show', { groupId: props.groupId });

		pagination = {
			endpoint: 'messaging/messages',
			limit: 20,
			params: {
				groupId: group?.id,
			},
			reversed: true,
			pageEl: $$(rootEl).value,
		};
		connection = stream.useChannel('messaging', {
			group: group?.id,
		});
	}


	connection.on('message', onMessage);
	connection.on('read', onRead);
	connection.on('deleted', onDeleted);
<<<<<<< HEAD
	connection.on('typers', typers => {
		typers = typers.filter(u => u.id !== $i?.id);
=======
	connection.on('typers', _typers => {
		typers = _typers.filter(u => u.id !== $i?.id);
>>>>>>> 1756d740
	});

	document.addEventListener('visibilitychange', onVisibilitychange);

	nextTick(() => {
		pagingComponent.inited.then(() => {
			thisScrollToBottom();
		});
		window.setTimeout(() => {
			fetching = false
		}, 300);
	});
}

<<<<<<< HEAD
function onDragover(e: DragEvent) {
	if (!e.dataTransfer) return;

	const isFile = e.dataTransfer.items[0].kind == 'file';
	const isDriveFile = e.dataTransfer.types[0] == _DATA_TRANSFER_DRIVE_FILE_;

	if (isFile || isDriveFile) {
		e.dataTransfer.dropEffect = e.dataTransfer.effectAllowed == 'all' ? 'copy' : 'move';
	} else {
		e.dataTransfer.dropEffect = 'none';
	}
}

function onDrop(e: DragEvent): void {
	if (!e.dataTransfer) return;

	// ファイルだったら
	if (e.dataTransfer.files.length == 1) {
		formEl.upload(e.dataTransfer.files[0]);
		return;
	} else if (e.dataTransfer.files.length > 1) {
=======
function onDragover(ev: DragEvent) {
	if (!ev.dataTransfer) return;

	const isFile = ev.dataTransfer.items[0].kind === 'file';
	const isDriveFile = ev.dataTransfer.types[0] === _DATA_TRANSFER_DRIVE_FILE_;

	if (isFile || isDriveFile) {
		ev.dataTransfer.dropEffect = ev.dataTransfer.effectAllowed === 'all' ? 'copy' : 'move';
	} else {
		ev.dataTransfer.dropEffect = 'none';
	}
}

function onDrop(ev: DragEvent): void {
	if (!ev.dataTransfer) return;

	// ファイルだったら
	if (ev.dataTransfer.files.length === 1) {
		formEl.upload(ev.dataTransfer.files[0]);
		return;
	} else if (ev.dataTransfer.files.length > 1) {
>>>>>>> 1756d740
		os.alert({
			type: 'error',
			text: i18n.ts.onlyOneFileCanBeAttached
		});
		return;
	}

	//#region ドライブのファイル
<<<<<<< HEAD
	const driveFile = e.dataTransfer.getData(_DATA_TRANSFER_DRIVE_FILE_);
	if (driveFile != null && driveFile != '') {
=======
	const driveFile = ev.dataTransfer.getData(_DATA_TRANSFER_DRIVE_FILE_);
	if (driveFile != null && driveFile !== '') {
>>>>>>> 1756d740
		const file = JSON.parse(driveFile);
		formEl.file = file;
	}
	//#endregion
}

function onMessage(message) {
	sound.play('chat');

	const _isBottom = isBottomVisible(rootEl, 64);

	pagingComponent.prepend(message);
<<<<<<< HEAD
	if (message.userId != $i?.id && !document.hidden) {
=======
	if (message.userId !== $i?.id && !document.hidden) {
>>>>>>> 1756d740
		connection?.send('read', {
			id: message.id
		});
	}

	if (_isBottom) {
		// Scroll to bottom
		nextTick(() => {
			thisScrollToBottom();
		});
<<<<<<< HEAD
	} else if (message.userId != $i?.id) {
=======
	} else if (message.userId !== $i?.id) {
>>>>>>> 1756d740
		// Notify
		notifyNewMessage();
	}
}

function onRead(x) {
	if (user) {
		if (!Array.isArray(x)) x = [x];
		for (const id of x) {
<<<<<<< HEAD
			if (pagingComponent.items.some(x => x.id == id)) {
				const exist = pagingComponent.items.map(x => x.id).indexOf(id);
=======
			if (pagingComponent.items.some(y => y.id === id)) {
				const exist = pagingComponent.items.map(y => y.id).indexOf(id);
>>>>>>> 1756d740
				pagingComponent.items[exist] = {
					...pagingComponent.items[exist],
					isRead: true,
				};
			}
		}
	} else if (group) {
		for (const id of x.ids) {
<<<<<<< HEAD
			if (pagingComponent.items.some(x => x.id == id)) {
				const exist = pagingComponent.items.map(x => x.id).indexOf(id);
=======
			if (pagingComponent.items.some(y => y.id === id)) {
				const exist = pagingComponent.items.map(y => y.id).indexOf(id);
>>>>>>> 1756d740
				pagingComponent.items[exist] = {
					...pagingComponent.items[exist],
					reads: [...pagingComponent.items[exist].reads, x.userId]
				};
			}
		}
	}
}

function onDeleted(id) {
	const msg = pagingComponent.items.find(m => m.id === id);
	if (msg) {
		pagingComponent.items = pagingComponent.items.filter(m => m.id !== msg.id);
	}
}

function thisScrollToBottom() {
	scrollToBottom($$(rootEl).value, { behavior: "smooth" });
}

function onIndicatorClick() {
	showIndicator = false;
	thisScrollToBottom();
}

let scrollRemove: (() => void) | null = $ref(null);

function notifyNewMessage() {
	showIndicator = true;

	scrollRemove = onScrollBottom(rootEl, () => {
		showIndicator = false;
		scrollRemove = null;
	});
}

function onVisibilitychange() {
	if (document.hidden) return;
	for (const message of pagingComponent.items) {
		if (message.userId !== $i?.id && !message.isRead) {
			connection?.send('read', {
				id: message.id
			});
		}
	}
}

onMounted(() => {
	fetch();
});

onBeforeUnmount(() => {
	connection?.dispose();
	document.removeEventListener('visibilitychange', onVisibilitychange);
	if (scrollRemove) scrollRemove();
});

defineExpose({
	[symbols.PAGE_INFO]: computed(() => !fetching ? user ? {
			userName: user,
			avatar: user,
		} : {
			title: group?.name,
			icon: 'fas fa-users',
		} : null),
});
</script>

<style lang="scss" scoped>
.mk-messaging-room {
	position: relative;

	> .body {
		.more {
			display: block;
			margin: 16px auto;
			padding: 0 12px;
			line-height: 24px;
			color: #fff;
			background: rgba(#000, 0.3);
			border-radius: 12px;

			&:hover {
				background: rgba(#000, 0.4);
			}

			&:active {
				background: rgba(#000, 0.5);
			}

			&.fetching {
				cursor: wait;
			}

			> i {
				margin-right: 4px;
			}
		}

		.messages {
			padding-top: 8px;

			> ::v-deep(*) {
				margin-bottom: 16px;
			}
		}
	}

	> footer {
		width: 100%;
		position: sticky;
		z-index: 2;
		bottom: 0;
		padding-top: 8px;

		@media (max-width: 500px) {
			bottom: calc(env(safe-area-inset-bottom, 0px) + 92px);
		}

		> .new-message {
			width: 100%;
			padding-bottom: 8px;
			text-align: center;

			> button {
				display: inline-block;
				margin: 0;
				padding: 0 12px;
				line-height: 32px;
				font-size: 12px;
				border-radius: 16px;

				> i {
					display: inline-block;
					margin-right: 8px;
				}
			}
		}

		> .typers {
			position: absolute;
			bottom: 100%;
			padding: 0 8px 0 8px;
			font-size: 0.9em;
			color: var(--fgTransparentWeak);

			> .users {
				> .user + .user:before {
					content: ", ";
					font-weight: normal;
				}

				> .user:last-of-type:after {
					content: " ";
				}
			}
		}

		> .form {
			max-height: 12em;
			overflow-y: scroll;
			border-top: solid 0.5px var(--divider);
		}
	}
}

.fade-enter-active, .fade-leave-active {
	transition: opacity 0.1s;
}

.fade-enter-from, .fade-leave-to {
	transition: opacity 0.5s;
	opacity: 0;
}
</style><|MERGE_RESOLUTION|>--- conflicted
+++ resolved
@@ -4,15 +4,10 @@
 	class="_section"
 	@dragover.prevent.stop="onDragover"
 	@drop.prevent.stop="onDrop"
-	ref="rootEl"
 >
 	<div class="_content mk-messaging-room">
 		<div class="body">
-<<<<<<< HEAD
-			<MkPagination ref="pagingComponent" :key="userAcct || groupId" v-if="pagination" :pagination="pagination">
-=======
 			<MkPagination v-if="pagination" ref="pagingComponent" :key="userAcct || groupId" :pagination="pagination">
->>>>>>> 1756d740
 				<template #empty>
 					<div class="_fullinfo">
 						<img src="https://xn--931a.moe/assets/info.jpg" class="_ghost"/>
@@ -20,19 +15,11 @@
 					</div>
 				</template>
 
-<<<<<<< HEAD
-				<template #default="{ items: messages, fetching }">
-					<XList
-						v-if="messages.length > 0"
-						v-slot="{ item: message }"
-						:class="{ messages: true, 'deny-move-transition': fetching }"
-=======
 				<template #default="{ items: messages, fetching: pFetching }">
 					<XList
 						v-if="messages.length > 0"
 						v-slot="{ item: message }"
 						:class="{ messages: true, 'deny-move-transition': pFetching }"
->>>>>>> 1756d740
 						:items="messages"
 						direction="up"
 						reversed
@@ -52,11 +39,7 @@
 				<MkEllipsis/>
 			</div>
 			<transition :name="animation ? 'fade' : ''">
-<<<<<<< HEAD
-				<div class="new-message" v-show="showIndicator">
-=======
 				<div v-show="showIndicator" class="new-message">
->>>>>>> 1756d740
 					<button class="_buttonPrimary" @click="onIndicatorClick"><i class="fas fa-fw fa-arrow-circle-down"></i>{{ i18n.ts.newMessageExists }}</button>
 				</div>
 			</transition>
@@ -151,13 +134,8 @@
 	connection.on('message', onMessage);
 	connection.on('read', onRead);
 	connection.on('deleted', onDeleted);
-<<<<<<< HEAD
-	connection.on('typers', typers => {
-		typers = typers.filter(u => u.id !== $i?.id);
-=======
 	connection.on('typers', _typers => {
 		typers = _typers.filter(u => u.id !== $i?.id);
->>>>>>> 1756d740
 	});
 
 	document.addEventListener('visibilitychange', onVisibilitychange);
@@ -172,29 +150,6 @@
 	});
 }
 
-<<<<<<< HEAD
-function onDragover(e: DragEvent) {
-	if (!e.dataTransfer) return;
-
-	const isFile = e.dataTransfer.items[0].kind == 'file';
-	const isDriveFile = e.dataTransfer.types[0] == _DATA_TRANSFER_DRIVE_FILE_;
-
-	if (isFile || isDriveFile) {
-		e.dataTransfer.dropEffect = e.dataTransfer.effectAllowed == 'all' ? 'copy' : 'move';
-	} else {
-		e.dataTransfer.dropEffect = 'none';
-	}
-}
-
-function onDrop(e: DragEvent): void {
-	if (!e.dataTransfer) return;
-
-	// ファイルだったら
-	if (e.dataTransfer.files.length == 1) {
-		formEl.upload(e.dataTransfer.files[0]);
-		return;
-	} else if (e.dataTransfer.files.length > 1) {
-=======
 function onDragover(ev: DragEvent) {
 	if (!ev.dataTransfer) return;
 
@@ -216,7 +171,6 @@
 		formEl.upload(ev.dataTransfer.files[0]);
 		return;
 	} else if (ev.dataTransfer.files.length > 1) {
->>>>>>> 1756d740
 		os.alert({
 			type: 'error',
 			text: i18n.ts.onlyOneFileCanBeAttached
@@ -225,13 +179,8 @@
 	}
 
 	//#region ドライブのファイル
-<<<<<<< HEAD
-	const driveFile = e.dataTransfer.getData(_DATA_TRANSFER_DRIVE_FILE_);
-	if (driveFile != null && driveFile != '') {
-=======
 	const driveFile = ev.dataTransfer.getData(_DATA_TRANSFER_DRIVE_FILE_);
 	if (driveFile != null && driveFile !== '') {
->>>>>>> 1756d740
 		const file = JSON.parse(driveFile);
 		formEl.file = file;
 	}
@@ -244,11 +193,7 @@
 	const _isBottom = isBottomVisible(rootEl, 64);
 
 	pagingComponent.prepend(message);
-<<<<<<< HEAD
-	if (message.userId != $i?.id && !document.hidden) {
-=======
 	if (message.userId !== $i?.id && !document.hidden) {
->>>>>>> 1756d740
 		connection?.send('read', {
 			id: message.id
 		});
@@ -259,11 +204,7 @@
 		nextTick(() => {
 			thisScrollToBottom();
 		});
-<<<<<<< HEAD
-	} else if (message.userId != $i?.id) {
-=======
 	} else if (message.userId !== $i?.id) {
->>>>>>> 1756d740
 		// Notify
 		notifyNewMessage();
 	}
@@ -273,13 +214,8 @@
 	if (user) {
 		if (!Array.isArray(x)) x = [x];
 		for (const id of x) {
-<<<<<<< HEAD
-			if (pagingComponent.items.some(x => x.id == id)) {
-				const exist = pagingComponent.items.map(x => x.id).indexOf(id);
-=======
 			if (pagingComponent.items.some(y => y.id === id)) {
 				const exist = pagingComponent.items.map(y => y.id).indexOf(id);
->>>>>>> 1756d740
 				pagingComponent.items[exist] = {
 					...pagingComponent.items[exist],
 					isRead: true,
@@ -288,13 +224,8 @@
 		}
 	} else if (group) {
 		for (const id of x.ids) {
-<<<<<<< HEAD
-			if (pagingComponent.items.some(x => x.id == id)) {
-				const exist = pagingComponent.items.map(x => x.id).indexOf(id);
-=======
 			if (pagingComponent.items.some(y => y.id === id)) {
 				const exist = pagingComponent.items.map(y => y.id).indexOf(id);
->>>>>>> 1756d740
 				pagingComponent.items[exist] = {
 					...pagingComponent.items[exist],
 					reads: [...pagingComponent.items[exist].reads, x.userId]
