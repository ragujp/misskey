<template>
<div class="mk-app">
	<div v-if="mainRouter.currentRoute?.name === 'index'" class="banner" :style="{ backgroundImage: `url(${ $instance.bannerUrl })` }">
		<div>
			<h1 v-if="meta"><img v-if="meta.logoImageUrl" class="logo" :src="meta.logoImageUrl"><span v-else class="text">{{ instanceName }}</span></h1>
			<div v-if="meta" class="about">
				<!-- eslint-disable-next-line vue/no-v-html -->
				<div class="desc" v-html="meta.description || $ts.introMisskey"></div>
			</div>
			<div class="action">
				<button class="_button primary" @click="signup()">{{ $ts.signup }}</button>
				<button class="_button" @click="signin()">{{ $ts.login }}</button>
			</div>
		</div>
	</div>
	<div v-else class="banner-mini" :style="{ backgroundImage: `url(${ $instance.bannerUrl })` }">
		<div>
			<h1 v-if="meta"><img v-if="meta.logoImageUrl" class="logo" :src="meta.logoImageUrl"><span v-else class="text">{{ instanceName }}</span></h1>
		</div>
	</div>

	<div class="main">
		<div ref="contents" class="contents" :class="{ wallpaper }">
			<header v-show="mainRouter.currentRoute?.name !== 'index'" ref="header" class="header">
				<XHeader :info="pageInfo"/>
			</header>
			<main ref="main">
				<RouterView/>
			</main>
			<div class="powered-by">
				<b><MkA to="/">{{ host }}</MkA></b>
				<small>Powered by <a href="https://github.com/misskey-dev/misskey" target="_blank">Misskey</a></small>
			</div>
		</div>
	</div>
</div>
</template>

<script lang="ts">
import { defineComponent } from 'vue';
import XHeader from './header.vue';
import { host, instanceName } from '@/config';
import { search } from '@/scripts/search';
import * as os from '@/os';
<<<<<<< HEAD
import MkButton from '@/components/ui/button.vue';
=======
import MkPagination from '@/components/MkPagination.vue';
import MkButton from '@/components/MkButton.vue';
>>>>>>> 8fb0cf30
import { ColdDeviceStorage } from '@/store';
import { mainRouter } from '@/router';

const DESKTOP_THRESHOLD = 1100;

export default defineComponent({
	components: {
		XHeader,
		MkButton,
	},

	data() {
		return {
			host,
			instanceName,
			pageInfo: null,
			meta: null,
			narrow: window.innerWidth < 1280,
			announcements: {
				endpoint: 'announcements',
				limit: 10,
			},
			mainRouter,
			isDesktop: window.innerWidth >= DESKTOP_THRESHOLD,
		};
	},

	computed: {
		keymap(): any {
			return {
				'd': () => {
					if (ColdDeviceStorage.get('syncDeviceDarkMode')) return;
					this.$store.set('darkMode', !this.$store.state.darkMode);
				},
				's': search,
				'h|/': this.help,
			};
		},
	},

	created() {
		document.documentElement.style.overflowY = 'scroll';

		os.api('meta', { detail: true }).then(meta => {
			this.meta = meta;
		});
	},

	mounted() {
		if (!this.isDesktop) {
			window.addEventListener('resize', () => {
				if (window.innerWidth >= DESKTOP_THRESHOLD) this.isDesktop = true;
			}, { passive: true });
		}
	},

	methods: {
		// @ThatOneCalculator: Are these methods even used?
		// I can't find references to them anywhere else in the code...

		// setParallax(el) {
		// 	new simpleParallax(el);
		// },

		changePage(page) {
			if (page == null) return;
			// eslint-disable-next-line no-undef
			if (page[symbols.PAGE_INFO]) {
				// eslint-disable-next-line no-undef
				this.pageInfo = page[symbols.PAGE_INFO];
			}
		},

		top() {
			window.scroll({ top: 0, behavior: 'smooth' });
		},

		help() {
			window.open('https://misskey-hub.net/docs/keyboard-shortcut.md', '_blank');
		},
	},
});
</script>

<style lang="scss" scoped>
.mk-app {
	min-height: 100vh;

	> .banner {
		position: relative;
		width: 100%;
		text-align: center;
		background-position: center;
		background-size: cover;

		> div {
			height: 100%;
			background: rgba(0, 0, 0, 0.3);

			* {
				color: #fff;
			}
					
			> h1 {
				margin: 0;
				padding: 96px 32px 0 32px;
				text-shadow: 0 0 8px black;

				> .logo {
					vertical-align: bottom;
					max-height: 150px;
				}
			}

			> .about {
				padding: 32px;
				max-width: 580px;
				margin: 0 auto;
				box-sizing: border-box;
				text-shadow: 0 0 8px black;
			}

			> .action {
				padding-bottom: 64px;
				
				> button {
					display: inline-block;
					padding: 10px 20px;
					box-sizing: border-box;
					text-align: center;
					border-radius: 999px;
					background: var(--panel);
					color: var(--fg);

					&.primary {
						background: var(--accent);
						color: #fff;
					}

					&:first-child {
						margin-right: 16px;
					}
				}
			}
		}
	}

	> .banner-mini {
		position: relative;
		width: 100%;
		text-align: center;
		background-position: center;
		background-size: cover;

		> div {
			position: relative;
			z-index: 1;
			height: 100%;
			background: rgba(0, 0, 0, 0.3);

			* {
				color: #fff !important;
			}

			> header {
				
			}
					
			> h1 {
				margin: 0;
				padding: 32px;
				text-shadow: 0 0 8px black;

				> .logo {
					vertical-align: bottom;
					max-height: 100px;
				}
			}
		}
	}

	> .main {
		> .contents {
			position: relative;
			z-index: 1;

			> .header {
				position: sticky;
				top: 0;
				left: 0;
				z-index: 1000;
			}

			> .powered-by {
				padding: 28px;
				font-size: 14px;
				text-align: center;
				border-top: 1px solid var(--divider);

				> small {
					display: block;
					margin-top: 8px;
					opacity: 0.5;
				}
			}
		}
	}
}
</style>

<style lang="scss">
</style><|MERGE_RESOLUTION|>--- conflicted
+++ resolved
@@ -42,12 +42,7 @@
 import { host, instanceName } from '@/config';
 import { search } from '@/scripts/search';
 import * as os from '@/os';
-<<<<<<< HEAD
-import MkButton from '@/components/ui/button.vue';
-=======
-import MkPagination from '@/components/MkPagination.vue';
 import MkButton from '@/components/MkButton.vue';
->>>>>>> 8fb0cf30
 import { ColdDeviceStorage } from '@/store';
 import { mainRouter } from '@/router';
 
