import { defineAsyncComponent, markRaw } from 'vue';
import { createRouter, createWebHistory } from 'vue-router';
import MkLoading from '@/pages/_loading_.vue';
import MkError from '@/pages/_error_.vue';
import MkTimeline from '@/pages/timeline.vue';
import { $i } from './account';

const page = (path: string) => defineAsyncComponent({
	loader: () => import(`./pages/${path}.vue`),
	loadingComponent: MkLoading,
	errorComponent: MkError,
});

let indexScrollPos = 0;

export const router = createRouter({
	history: createWebHistory(),
	routes: [
		// NOTE: MkTimelineをdynamic importするとAsyncComponentWrapperが間に入るせいでkeep-aliveのコンポーネント指定が効かなくなる
		{ path: '/', name: 'index', component: $i ? MkTimeline : page('welcome') },
		{ path: '/@:acct/:page?', name: 'user', component: page('user/index'), props: route => ({ acct: route.params.acct, page: route.params.page || 'index' }) },
		{ path: '/@:user/pages/:page', component: page('page'), props: route => ({ pageName: route.params.page, username: route.params.user }) },
		{ path: '/@:user/pages/:pageName/view-source', component: page('page-editor/page-editor'), props: route => ({ initUser: route.params.user, initPageName: route.params.pageName }) },
		{ path: '/@:acct/room', props: true, component: page('room/room') },
		{ path: '/settings/:page(.*)?', name: 'settings', component: page('settings/index'), props: route => ({ page: route.params.page || null }) },
		{ path: '/announcements', component: page('announcements') },
		{ path: '/about', component: page('about') },
		{ path: '/about-misskey', component: page('about-misskey') },
		{ path: '/featured', component: page('featured') },
		{ path: '/docs', component: page('docs') },
<<<<<<< HEAD
=======
		{ path: '/theme-editor', component: page('theme-editor') },
		{ path: '/advanced-theme-editor', component: page('advanced-theme-editor') },
>>>>>>> fee953b0
		{ path: '/docs/:doc', component: page('doc'), props: route => ({ doc: route.params.doc }) },
		{ path: '/api-docs', component: page('api-docs/index') },
		{ path: '/api-docs/endpoints/:endpoint(.*)', component: page('api-docs/endpoint'), props: route => ({ endpoint: route.params.endpoint }) },
		{ path: '/theme-editor', component: page('theme-editor') },
		{ path: '/explore', component: page('explore') },
		{ path: '/explore/tags/:tag', props: true, component: page('explore') },
		{ path: '/search', component: page('search') },
		{ path: '/pages', name: 'pages', component: page('pages') },
		{ path: '/pages/new', component: page('page-editor/page-editor') },
		{ path: '/pages/edit/:pageId', component: page('page-editor/page-editor'), props: route => ({ initPageId: route.params.pageId }) },
		{ path: '/channels', component: page('channels') },
		{ path: '/channels/new', component: page('channel-editor') },
		{ path: '/channels/:channelId/edit', component: page('channel-editor'), props: true },
		{ path: '/channels/:channelId', component: page('channel'), props: route => ({ channelId: route.params.channelId }) },
		{ path: '/clips/:clipId', component: page('clip'), props: route => ({ clipId: route.params.clipId }) },
		{ path: '/my/notifications', component: page('notifications') },
		{ path: '/my/favorites', component: page('favorites') },
		{ path: '/my/messages', component: page('messages') },
		{ path: '/my/mentions', component: page('mentions') },
		{ path: '/my/messaging', name: 'messaging', component: page('messaging/index') },
		{ path: '/my/messaging/:user', component: page('messaging/messaging-room'), props: route => ({ userAcct: route.params.user }) },
		{ path: '/my/messaging/group/:group', component: page('messaging/messaging-room'), props: route => ({ groupId: route.params.group }) },
		{ path: '/my/drive', name: 'drive', component: page('drive') },
		{ path: '/my/drive/folder/:folder', component: page('drive') },
		{ path: '/my/follow-requests', component: page('follow-requests') },
		{ path: '/my/lists', component: page('my-lists/index') },
		{ path: '/my/lists/:list', component: page('my-lists/list') },
		{ path: '/my/groups', component: page('my-groups/index') },
		{ path: '/my/groups/:group', component: page('my-groups/group') },
		{ path: '/my/antennas', component: page('my-antennas/index') },
		{ path: '/my/clips', component: page('my-clips/index') },
		{ path: '/scratchpad', component: page('scratchpad') },
		{ path: '/instance', component: page('instance/index') },
		{ path: '/instance/emojis', component: page('instance/emojis') },
		{ path: '/instance/users', component: page('instance/users') },
		{ path: '/instance/logs', component: page('instance/logs') },
		{ path: '/instance/files', component: page('instance/files') },
		{ path: '/instance/queue', component: page('instance/queue') },
		{ path: '/instance/settings', component: page('instance/settings') },
		{ path: '/instance/federation', component: page('instance/federation') },
		{ path: '/instance/relays', component: page('instance/relays') },
		{ path: '/instance/announcements', component: page('instance/announcements') },
		{ path: '/instance/abuses', component: page('instance/abuses') },
		{ path: '/notes/:note', name: 'note', component: page('note'), props: route => ({ noteId: route.params.note }) },
		{ path: '/tags/:tag', component: page('tag'), props: route => ({ tag: route.params.tag }) },
		{ path: '/games/reversi', component: page('reversi/index') },
		{ path: '/games/reversi/:gameId', component: page('reversi/game'), props: route => ({ gameId: route.params.gameId }) },
		{ path: '/mfm-cheat-sheet', component: page('mfm-cheat-sheet') },
		{ path: '/api-console', component: page('api-console') },
		{ path: '/test', component: page('test') },
		{ path: '/auth/:token', component: page('auth') },
		{ path: '/miauth/:session', component: page('miauth') },
		{ path: '/authorize-follow', component: page('follow') },
		{ path: '/share', component: page('share') },
		{ path: '/test', component: page('test') },
		{ path: '/:catchAll(.*)', component: page('not-found') }
	],
	// なんかHacky
	// 通常の使い方をすると scroll メソッドの behavior を設定できないため、自前で window.scroll するようにする
	scrollBehavior(to) {
		window._scroll = () => { // さらにHacky
			if (to.name === 'index') {
				window.scroll({ top: indexScrollPos, behavior: 'instant' });
				const i = setInterval(() => {
					window.scroll({ top: indexScrollPos, behavior: 'instant' });
				}, 10);
				setTimeout(() => {
					clearInterval(i);
				}, 500);
			} else {
				window.scroll({ top: 0, behavior: 'instant' });
			}
		};
	}
});

router.afterEach((to, from) => {
	if (from.name === 'index') {
		indexScrollPos = window.scrollY;
	}
});

export function resolve(path: string) {
	const resolved = router.resolve(path);
	const route = resolved.matched[0];
	return {
		component: markRaw(route.components.default),
		// TODO: route.propsには関数以外も入る可能性があるのでよしなにハンドリングする
		props: route.props?.default ? route.props.default(resolved) : resolved.params
	};
}<|MERGE_RESOLUTION|>--- conflicted
+++ resolved
@@ -28,11 +28,8 @@
 		{ path: '/about-misskey', component: page('about-misskey') },
 		{ path: '/featured', component: page('featured') },
 		{ path: '/docs', component: page('docs') },
-<<<<<<< HEAD
-=======
 		{ path: '/theme-editor', component: page('theme-editor') },
 		{ path: '/advanced-theme-editor', component: page('advanced-theme-editor') },
->>>>>>> fee953b0
 		{ path: '/docs/:doc', component: page('doc'), props: route => ({ doc: route.params.doc }) },
 		{ path: '/api-docs', component: page('api-docs/index') },
 		{ path: '/api-docs/endpoints/:endpoint(.*)', component: page('api-docs/endpoint'), props: route => ({ endpoint: route.params.endpoint }) },
