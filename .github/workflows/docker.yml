name: Publish Docker image

on:
  release:
    types: [published]
  workflow_dispatch:

env:
  REGISTRY_IMAGE: misskey/misskey
  TAGS: |
    type=edge
    type=ref,event=pr
    type=ref,event=branch
    type=semver,pattern={{version}}
    type=semver,pattern={{major}}.{{minor}}
    type=semver,pattern={{major}}

jobs:
  # see https://docs.docker.com/build/ci/github-actions/multi-platform/#distribute-build-across-multiple-runners
  build:
    name: Build
    runs-on: ubuntu-latest
    strategy:
      fail-fast: false
      matrix:
        platform:
          - linux/amd64
          - linux/arm64
    steps:
      - name: Prepare
        run: |
          platform=${{ matrix.platform }}
          echo "PLATFORM_PAIR=${platform//\//-}" >> $GITHUB_ENV
      - name: Check out the repo
        uses: actions/checkout@v4.1.1
      - name: Set up Docker Buildx
        uses: docker/setup-buildx-action@v3
      - name: Docker meta
        id: meta
        uses: docker/metadata-action@v5
        with:
<<<<<<< HEAD
          images: ${{ secrets.DOCKER_USERNAME }}/misskey
          tags: |
            type=edge
            type=ref,event=pr
            type=ref,event=branch
            type=semver,pattern={{version}}
            type=semver,pattern={{major}}.{{minor}}
            type=semver,pattern={{major}}
=======
          images: ${{ env.REGISTRY_IMAGE }}
          tags: ${{ env.TAGS }}
>>>>>>> fce66b85
      - name: Log in to Docker Hub
        uses: docker/login-action@v3
        with:
          username: ${{ secrets.DOCKER_USERNAME }}
          password: ${{ secrets.DOCKER_PASSWORD }}
      - name: Build and Push to Docker Hub
        id: build
        uses: docker/build-push-action@v5
        with:
          context: .
          push: true
          platforms: ${{ matrix.platform }}
          provenance: false
          labels: ${{ steps.meta.outputs.labels }}
          cache-from: type=gha
          cache-to: type=gha,mode=max
          outputs: type=image,name=${{ env.REGISTRY_IMAGE }},push-by-digest=true,name-canonical=true,push=true
      - name: Export digest
        run: |
          mkdir -p /tmp/digests
          digest="${{ steps.build.outputs.digest }}"
          touch "/tmp/digests/${digest#sha256:}"
      - name: Upload digest
        uses: actions/upload-artifact@v4
        with:
          name: digests-${{ env.PLATFORM_PAIR }}
          path: /tmp/digests/*
          if-no-files-found: error
          retention-days: 1

  merge:
    runs-on: ubuntu-latest
    needs:
      - build
    steps:
      - name: Download digests
        uses: actions/download-artifact@v4
        with:
          path: /tmp/digests
          pattern: digests-*
          merge-multiple: true
      - name: Set up Docker Buildx
        uses: docker/setup-buildx-action@v3
      - name: Docker meta
        id: meta
        uses: docker/metadata-action@v5
        with:
          images: ${{ env.REGISTRY_IMAGE }}
          tags: ${{ env.TAGS }}
      - name: Login to Docker Hub
        uses: docker/login-action@v3
        with:
          username: ${{ secrets.DOCKER_USERNAME }}
          password: ${{ secrets.DOCKER_PASSWORD }}
      - name: Create manifest list and push
        working-directory: /tmp/digests
        run: |
          docker buildx imagetools create $(jq -cr '.tags | map("-t " + .) | join(" ")' <<< "$DOCKER_METADATA_OUTPUT_JSON") \
            $(printf '${{ env.REGISTRY_IMAGE }}@sha256:%s ' *)
      - name: Inspect image
        run: |
          docker buildx imagetools inspect ${{ env.REGISTRY_IMAGE }}:${{ steps.meta.outputs.version }}<|MERGE_RESOLUTION|>--- conflicted
+++ resolved
@@ -6,7 +6,7 @@
   workflow_dispatch:
 
 env:
-  REGISTRY_IMAGE: misskey/misskey
+  REGISTRY_IMAGE: raguchan/misskey
   TAGS: |
     type=edge
     type=ref,event=pr
@@ -39,19 +39,8 @@
         id: meta
         uses: docker/metadata-action@v5
         with:
-<<<<<<< HEAD
-          images: ${{ secrets.DOCKER_USERNAME }}/misskey
-          tags: |
-            type=edge
-            type=ref,event=pr
-            type=ref,event=branch
-            type=semver,pattern={{version}}
-            type=semver,pattern={{major}}.{{minor}}
-            type=semver,pattern={{major}}
-=======
           images: ${{ env.REGISTRY_IMAGE }}
           tags: ${{ env.TAGS }}
->>>>>>> fce66b85
       - name: Log in to Docker Hub
         uses: docker/login-action@v3
         with:
