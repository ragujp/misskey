name: Publish Docker image

on:
  release:
    types: [published]
  workflow_dispatch:

jobs:
  push_to_registry:
    name: Push Docker image to GitHub Container Registry
    runs-on: ubuntu-latest

    steps:
      - name: Add Buildx
        uses: docker/setup-buildx-action@v2
      - name: Add qemu 
        uses: docker/setup-qemu-action@v2
      - name: Check out the repo
<<<<<<< HEAD
        uses: actions/checkout@v3
=======
        uses: actions/checkout@v3.3.0
>>>>>>> fe98ad88
      - name: Docker meta
        id: meta
        uses: docker/metadata-action@v4
        with:
          images: ragujp/misskey
          tags: |
            type=edge
            type=ref,event=pr
            type=ref,event=branch
            type=semver,pattern={{version}}
            type=semver,pattern={{major}}.{{minor}}
            type=semver,pattern={{major}}
      - name: Log in to GitHub Container Registry
        uses: docker/login-action@v2
        with:
          registry: ghcr.io
          username: ${{ github.actor }}
          password: ${{ secrets.GITHUB_TOKEN }}
      - name: Build and Push to GitHub Container Registry
        uses: docker/build-push-action@v3
        with:
          context: .
          platforms: linux/amd64,linux/arm64/v8
          push: true
          tags: ghcr.io/${{ steps.meta.outputs.tags }}
          labels: ${{ steps.meta.outputs.labels }}
      - name: DockerHub meta
        id: meta_dhub
        uses: docker/metadata-action@v4
        with:
          images: raguchan/misskey
          tags: |
            type=edge
            type=ref,event=pr
            type=ref,event=branch
            type=semver,pattern={{version}}
            type=semver,pattern={{major}}.{{minor}}
            type=semver,pattern={{major}}
      - name: Log in to Docker Hub
        uses: docker/login-action@v2
        with:
          username: ${{ secrets.DOCKER_USERNAME }}
          password: ${{ secrets.DOCKER_PASSWORD }}
      - name: Build and Push to Docker Hub
        uses: docker/build-push-action@v3
        with:
          context: .
          platforms: linux/amd64,linux/arm64
          push: true
          cache-from: type=gha
          cache-to: type=gha,mode=max
          tags: ${{ steps.meta_dhub.outputs.tags }}
          labels: ${{ steps.meta_dhub.outputs.labels }}<|MERGE_RESOLUTION|>--- conflicted
+++ resolved
@@ -16,11 +16,7 @@
       - name: Add qemu 
         uses: docker/setup-qemu-action@v2
       - name: Check out the repo
-<<<<<<< HEAD
-        uses: actions/checkout@v3
-=======
         uses: actions/checkout@v3.3.0
->>>>>>> fe98ad88
       - name: Docker meta
         id: meta
         uses: docker/metadata-action@v4
