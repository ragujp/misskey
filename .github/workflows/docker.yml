name: Publish Docker image

on:
  release:
    types: [published]
  workflow_dispatch:

env:
  REGISTRY_IMAGE: misskey/misskey
  TAGS: |
    type=edge
    type=ref,event=pr
    type=ref,event=branch
    type=semver,pattern={{version}}
    type=semver,pattern={{major}}.{{minor}}
    type=semver,pattern={{major}}

jobs:
<<<<<<< HEAD
  push_to_registry:
    name: Push Docker image to GitHub Container Registry
=======
  # see https://docs.docker.com/build/ci/github-actions/multi-platform/#distribute-build-across-multiple-runners
  build:
    name: Build
>>>>>>> b36e6b1a
    runs-on: ubuntu-latest
    strategy:
      fail-fast: false
      matrix:
        platform:
          - linux/amd64
          - linux/arm64
    steps:
<<<<<<< HEAD
      - name: Add Buildx
        uses: docker/setup-buildx-action@v2
      - name: Add qemu 
        uses: docker/setup-qemu-action@v2
=======
      - name: Prepare
        run: |
          platform=${{ matrix.platform }}
          echo "PLATFORM_PAIR=${platform//\//-}" >> $GITHUB_ENV
>>>>>>> b36e6b1a
      - name: Check out the repo
        uses: actions/checkout@v4.1.1
      - name: Set up Docker Buildx
        uses: docker/setup-buildx-action@v3
      - name: Docker meta
        id: meta
        uses: docker/metadata-action@v5
        with:
<<<<<<< HEAD
          images: ragujp/misskey
          tags: |
            type=edge
            type=ref,event=pr
            type=ref,event=branch
            type=semver,pattern={{version}}
            type=semver,pattern={{major}}.{{minor}}
            type=semver,pattern={{major}}
      - name: Log in to GitHub Container Registry
        uses: docker/login-action@v2
        with:
          registry: ghcr.io
          username: ${{ github.actor }}
          password: ${{ secrets.GITHUB_TOKEN }}
      - name: Build and Push to GitHub Container Registry
        uses: docker/build-push-action@v3
        with:
          context: .
          platforms: linux/amd64,linux/arm64/v8
          push: true
          tags: ghcr.io/${{ steps.meta.outputs.tags }}
          labels: ${{ steps.meta.outputs.labels }}
      - name: DockerHub meta
        id: meta_dhub
        uses: docker/metadata-action@v4
        with:
          images: raguchan/misskey
          tags: |
            type=edge
            type=ref,event=pr
            type=ref,event=branch
            type=semver,pattern={{version}}
            type=semver,pattern={{major}}.{{minor}}
            type=semver,pattern={{major}}
=======
          images: ${{ env.REGISTRY_IMAGE }}
          tags: ${{ env.TAGS }}
>>>>>>> b36e6b1a
      - name: Log in to Docker Hub
        uses: docker/login-action@v3
        with:
          username: ${{ secrets.DOCKER_USERNAME }}
          password: ${{ secrets.DOCKER_PASSWORD }}
      - name: Build and Push to Docker Hub
        id: build
        uses: docker/build-push-action@v5
        with:
          context: .
          push: true
          platforms: ${{ matrix.platform }}
          provenance: false
          labels: ${{ steps.meta.outputs.labels }}
          cache-from: type=gha
          cache-to: type=gha,mode=max
          outputs: type=image,name=${{ env.REGISTRY_IMAGE }},push-by-digest=true,name-canonical=true,push=true
      - name: Export digest
        run: |
          mkdir -p /tmp/digests
          digest="${{ steps.build.outputs.digest }}"
          touch "/tmp/digests/${digest#sha256:}"
      - name: Upload digest
        uses: actions/upload-artifact@v4
        with:
          name: digests-${{ env.PLATFORM_PAIR }}
          path: /tmp/digests/*
          if-no-files-found: error
          retention-days: 1

  merge:
    runs-on: ubuntu-latest
    needs:
      - build
    steps:
      - name: Download digests
        uses: actions/download-artifact@v4
        with:
          path: /tmp/digests
          pattern: digests-*
          merge-multiple: true
      - name: Set up Docker Buildx
        uses: docker/setup-buildx-action@v3
      - name: Docker meta
        id: meta
        uses: docker/metadata-action@v5
        with:
          images: ${{ env.REGISTRY_IMAGE }}
          tags: ${{ env.TAGS }}
      - name: Login to Docker Hub
        uses: docker/login-action@v3
        with:
          username: ${{ secrets.DOCKER_USERNAME }}
          password: ${{ secrets.DOCKER_PASSWORD }}
      - name: Create manifest list and push
        working-directory: /tmp/digests
        run: |
          docker buildx imagetools create $(jq -cr '.tags | map("-t " + .) | join(" ")' <<< "$DOCKER_METADATA_OUTPUT_JSON") \
            $(printf '${{ env.REGISTRY_IMAGE }}@sha256:%s ' *)
      - name: Inspect image
        run: |
          docker buildx imagetools inspect ${{ env.REGISTRY_IMAGE }}:${{ steps.meta.outputs.version }}<|MERGE_RESOLUTION|>--- conflicted
+++ resolved
@@ -6,7 +6,7 @@
   workflow_dispatch:
 
 env:
-  REGISTRY_IMAGE: misskey/misskey
+  REGISTRY_IMAGE: ragujp/misskey
   TAGS: |
     type=edge
     type=ref,event=pr
@@ -16,14 +16,9 @@
     type=semver,pattern={{major}}
 
 jobs:
-<<<<<<< HEAD
-  push_to_registry:
-    name: Push Docker image to GitHub Container Registry
-=======
   # see https://docs.docker.com/build/ci/github-actions/multi-platform/#distribute-build-across-multiple-runners
   build:
     name: Build
->>>>>>> b36e6b1a
     runs-on: ubuntu-latest
     strategy:
       fail-fast: false
@@ -32,17 +27,10 @@
           - linux/amd64
           - linux/arm64
     steps:
-<<<<<<< HEAD
-      - name: Add Buildx
-        uses: docker/setup-buildx-action@v2
-      - name: Add qemu 
-        uses: docker/setup-qemu-action@v2
-=======
       - name: Prepare
         run: |
           platform=${{ matrix.platform }}
           echo "PLATFORM_PAIR=${platform//\//-}" >> $GITHUB_ENV
->>>>>>> b36e6b1a
       - name: Check out the repo
         uses: actions/checkout@v4.1.1
       - name: Set up Docker Buildx
@@ -51,45 +39,8 @@
         id: meta
         uses: docker/metadata-action@v5
         with:
-<<<<<<< HEAD
-          images: ragujp/misskey
-          tags: |
-            type=edge
-            type=ref,event=pr
-            type=ref,event=branch
-            type=semver,pattern={{version}}
-            type=semver,pattern={{major}}.{{minor}}
-            type=semver,pattern={{major}}
-      - name: Log in to GitHub Container Registry
-        uses: docker/login-action@v2
-        with:
-          registry: ghcr.io
-          username: ${{ github.actor }}
-          password: ${{ secrets.GITHUB_TOKEN }}
-      - name: Build and Push to GitHub Container Registry
-        uses: docker/build-push-action@v3
-        with:
-          context: .
-          platforms: linux/amd64,linux/arm64/v8
-          push: true
-          tags: ghcr.io/${{ steps.meta.outputs.tags }}
-          labels: ${{ steps.meta.outputs.labels }}
-      - name: DockerHub meta
-        id: meta_dhub
-        uses: docker/metadata-action@v4
-        with:
-          images: raguchan/misskey
-          tags: |
-            type=edge
-            type=ref,event=pr
-            type=ref,event=branch
-            type=semver,pattern={{version}}
-            type=semver,pattern={{major}}.{{minor}}
-            type=semver,pattern={{major}}
-=======
           images: ${{ env.REGISTRY_IMAGE }}
           tags: ${{ env.TAGS }}
->>>>>>> b36e6b1a
       - name: Log in to Docker Hub
         uses: docker/login-action@v3
         with:
