--- conflicted
+++ resolved
@@ -12,17 +12,12 @@
     runs-on: ubuntu-latest
     if: github.repository == 'misskey-dev/misskey'
     steps:
-<<<<<<< HEAD
       - name: Add Buildx
         uses: docker/setup-buildx-action@v2
       - name: Add qemu 
         uses: docker/setup-qemu-action@v2
-      - name: Checkout
-        uses: actions/checkout@v3
-=======
       - name: Check out the repo
         uses: actions/checkout@v3.3.0
->>>>>>> fe98ad88
       - name: Docker meta
         id: meta
         uses: docker/metadata-action@v4
