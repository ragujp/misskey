name: Publish Docker image (develop)

on:
  push:
    branches:
      - develop
  workflow_dispatch:

jobs:
  push_to_registry:
    name: Push Docker image to GitHub Container Registry
    runs-on: ubuntu-latest
    steps:
      - name: Add Buildx
        uses: docker/setup-buildx-action@v2
      - name: Add qemu 
        uses: docker/setup-qemu-action@v2
      - name: Check out the repo
        uses: actions/checkout@v3.3.0
      - name: Set up Docker Buildx
        id: buildx
        uses: docker/setup-buildx-action@v2.3.0
        with:
          platforms: linux/amd64,linux/arm64
      - name: Docker meta
        id: meta
        uses: docker/metadata-action@v4
        with:
          images: ${{ env.REGISTRY }}/${{ env.IMAGE_NAME }}
      - name: Log in to GitHub Container Registry
        uses: docker/login-action@v2
        with:
          registry: ghcr.io
          username: ${{ github.actor }}
          password: ${{ secrets.GITHUB_TOKEN }}
      - name: Build and Push to GitHub Container Registry
        uses: docker/build-push-action@v3
        with:
          context: .
          platforms: linux/amd64,linux/arm64
          builder: ${{ steps.buildx.outputs.name }}
          push: true
          cache-from: type=gha
          cache-to: type=gha,mode=max
          tags: ghcr.io/${{ github.repository_owner }}/misskey:latest
          labels: develop
# DockerHub
      - name: Docker meta
        id: meta_dhub
        uses: docker/metadata-action@v4
        with:
          images: raguchan/misskey
      - name: Log in to Docker Hub
        uses: docker/login-action@v2
        with:
          username: ${{ secrets.DOCKER_USERNAME }}
          password: ${{ secrets.DOCKER_PASSWORD }}
      - name: Build and Push to Docker Hub
        uses: docker/build-push-action@v4
        with:
          builder: ${{ steps.buildx.outputs.name }}
          context: .
          platforms: linux/amd64,linux/arm64
          push: true
<<<<<<< HEAD
=======
          platforms: ${{ steps.buildx.outputs.platforms }}
          provenance: false
          tags: misskey/misskey:develop
          labels: develop
>>>>>>> 8caf288a
          cache-from: type=gha
          cache-to: type=gha,mode=max
          tags: ${{ secrets.DOCKER_USERNAME }}/misskey:latest
          labels: ${{ steps.meta_dhub.outputs.labels }}<|MERGE_RESOLUTION|>--- conflicted
+++ resolved
@@ -60,15 +60,9 @@
         with:
           builder: ${{ steps.buildx.outputs.name }}
           context: .
-          platforms: linux/amd64,linux/arm64
           push: true
-<<<<<<< HEAD
-=======
           platforms: ${{ steps.buildx.outputs.platforms }}
           provenance: false
-          tags: misskey/misskey:develop
-          labels: develop
->>>>>>> 8caf288a
           cache-from: type=gha
           cache-to: type=gha,mode=max
           tags: ${{ secrets.DOCKER_USERNAME }}/misskey:latest
