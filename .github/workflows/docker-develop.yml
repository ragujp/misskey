name: Publish Docker image (develop)

on:
  push:
    branches:
      - develop
  workflow_dispatch:

jobs:
  push_to_registry:
    name: Push Docker image to GitHub Container Registry
    runs-on: ubuntu-latest
    if: github.repository == 'misskey-dev/misskey'
    steps:
      - name: Add Buildx
        uses: docker/setup-buildx-action@v2
      - name: Add qemu 
        uses: docker/setup-qemu-action@v2
      - name: Check out the repo
        uses: actions/checkout@v3.3.0
      - name: Set up Docker Buildx
        uses: docker/setup-buildx-action@v2.3.0
      - name: Docker meta
        id: meta
        uses: docker/metadata-action@v4
        with:
          images: ${{ env.REGISTRY }}/${{ env.IMAGE_NAME }}
      - name: Log in to GitHub Container Registry
        uses: docker/login-action@v2
        with:
          registry: ghcr.io
          username: ${{ github.actor }}
          password: ${{ secrets.GITHUB_TOKEN }}
      - name: Build and Push to GitHub Container Registry
        uses: docker/build-push-action@v3
        with:
          context: .
          platforms: linux/amd64,linux/arm64
          builder: ${{ steps.buildx.outputs.name }}
          push: true
          cache-from: type=gha
          cache-to: type=gha,mode=max
          tags: ghcr.io/${{ github.repository_owner }}/misskey:latest
          labels: develop
# DockerHub
      - name: Docker meta
        id: meta_dhub
        uses: docker/metadata-action@v4
        with:
          images: raguchan/misskey
      - name: Log in to Docker Hub
        uses: docker/login-action@v2
        with:
          username: ${{ secrets.DOCKER_USERNAME }}
          password: ${{ secrets.DOCKER_PASSWORD }}
      - name: Build and Push to Docker Hub
        uses: docker/build-push-action@v3
        with:
          context: .
          platforms: linux/amd64,linux/arm64
          push: true
<<<<<<< HEAD
          cache-from: type=gha
          cache-to: type=gha,mode=max
          tags: ${{ secrets.DOCKER_USERNAME }}/misskey:latest
          labels: ${{ steps.meta_dhub.outputs.labels }}
=======
          tags: misskey/misskey:develop
          labels: develop
          cache-from: type=gha
          cache-to: type=gha,mode=max
>>>>>>> 256e0db3
<|MERGE_RESOLUTION|>--- conflicted
+++ resolved
@@ -59,14 +59,7 @@
           context: .
           platforms: linux/amd64,linux/arm64
           push: true
-<<<<<<< HEAD
           cache-from: type=gha
           cache-to: type=gha,mode=max
           tags: ${{ secrets.DOCKER_USERNAME }}/misskey:latest
-          labels: ${{ steps.meta_dhub.outputs.labels }}
-=======
-          tags: misskey/misskey:develop
-          labels: develop
-          cache-from: type=gha
-          cache-to: type=gha,mode=max
->>>>>>> 256e0db3
+          labels: ${{ steps.meta_dhub.outputs.labels }}